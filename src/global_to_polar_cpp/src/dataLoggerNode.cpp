#include <rclcpp/rclcpp.hpp>
#include <sensor_msgs/msg/laser_scan.hpp>
#include <memory>
#include <fstream>
#include <vector>
#include <string>
#include <iomanip> // For std::setprecision

// Custom message
#include "global_to_polar_cpp/msg/polar_grid.hpp"
<<<<<<< HEAD
#include "planning_custom_msgs/msg/path_with_velocity.hpp"
=======
#include "f1tenth_planning_custom_msgs/msg/path_with_velocity.hpp"
>>>>>>> 4142f5fb
#include <ament_index_cpp/get_package_share_directory.hpp>

class DataLoggerNode : public rclcpp::Node
{
public:
    DataLoggerNode() : Node("data_logger_node"), scan_received_(false), grid_received_(false), path_received_(false)
    {
        // Declare and get parameter for the output CSV file path
        const std::string default_csv_path =
            ament_index_cpp::get_package_share_directory("global_to_polar_cpp") +
            "/dataSet/datalog.csv";
        output_csv_file_ =
            this->declare_parameter<std::string>("output_csv_file", default_csv_path);

        // Open the CSV file for writing
        csv_file_.open(output_csv_file_, std::ios::out | std::ios::trunc);
        if (!csv_file_.is_open()) {
            RCLCPP_ERROR(this->get_logger(), "Failed to open output file: %s", output_csv_file_.c_str());
            rclcpp::shutdown();
            return;
        }

        // Write the header row to the CSV file
        writeHeader();

        // Subscribers
        laser_scan_sub_ = this->create_subscription<sensor_msgs::msg::LaserScan>(
            "/scan", 10,
            std::bind(&DataLoggerNode::laserScanCallback, this, std::placeholders::_1));

        polar_grid_sub_ = this->create_subscription<global_to_polar_cpp::msg::PolarGrid>(
            "/polar_grid", 10,
            std::bind(&DataLoggerNode::polarGridCallback, this, std::placeholders::_1));

        path_with_velocity_sub_ =
<<<<<<< HEAD
            this->create_subscription<planning_custom_msgs::msg::PathWithVelocity>(
=======
            this->create_subscription<f1tenth_planning_custom_msgs::msg::PathWithVelocity>(
>>>>>>> 4142f5fb
                "/planned_path_with_velocity", 10,
                std::bind(&DataLoggerNode::pathWithVelocityCallback, this,
                          std::placeholders::_1));

        RCLCPP_INFO(this->get_logger(), "Data Logger Node initialized. Logging to %s", output_csv_file_.c_str());
    }

    ~DataLoggerNode()
    {
        if (csv_file_.is_open()) {
            csv_file_.close();
        }
    }

private:
    void writeHeader()
    {
        // LaserScan headers (assuming 1080 points)
        for (int i = 0; i < 1080; ++i) {
            csv_file_ << "scan_" << i << ",";
        }
        // PolarGrid headers (1080 points)
        for (int i = 0; i < 1080; ++i) {
            csv_file_ << "grid_" << i << ",";
        }
        // PathWithVelocity headers (16 points with x, y, v, yaw)
        for (int i = 0; i < 16; ++i) {
            csv_file_ << "x" << (i+1) << ",";
            csv_file_ << "y" << (i+1) << ",";
            csv_file_ << "v" << (i+1) << ",";
            csv_file_ << "yaw" << (i+1) << (i == 15 ? "" : ",");
        }
        csv_file_ << "\n";
    }

    void laserScanCallback(const sensor_msgs::msg::LaserScan::SharedPtr msg)
    {
        // We assume the laser scan has 1080 points.
        // If not, you might need to adjust the logic or header.
        if (msg->ranges.size() != 1080) {
             RCLCPP_WARN_ONCE(this->get_logger(),
                              "Received LaserScan with %zu points, expected 1080. CSV columns might not align.",
                              msg->ranges.size());
        }
        last_scan_ = msg;
        scan_received_ = true;
        writeData(); // Attempt to write data every time a new scan arrives
    }

    void polarGridCallback(const global_to_polar_cpp::msg::PolarGrid::SharedPtr msg)
    {
        if (msg->ranges.size() != 1080) {
            RCLCPP_WARN_ONCE(this->get_logger(),
                             "Received PolarGrid with %zu points, expected 1080. CSV columns might not align.",
                             msg->ranges.size());
        }
        last_grid_ = msg;
        grid_received_ = true;
    }

<<<<<<< HEAD
    void pathWithVelocityCallback(const planning_custom_msgs::msg::PathWithVelocity::SharedPtr msg)
=======
    void pathWithVelocityCallback(const f1tenth_planning_custom_msgs::msg::PathWithVelocity::SharedPtr msg)
>>>>>>> 4142f5fb
    {
        last_path_ = msg;
        path_received_ = true;
        RCLCPP_INFO(this->get_logger(), "Received PathWithVelocity with %zu points", msg->points.size());
    }

    void writeData()
    {
        // Only write to file if we have received at least one of each message type
        if (!scan_received_ || !grid_received_ || !path_received_) {
            return;
        }

        // Set precision for floating point numbers
        csv_file_ << std::fixed << std::setprecision(5);

        // Write LaserScan ranges
        for (size_t i = 0; i < last_scan_->ranges.size(); ++i) {
            csv_file_ << last_scan_->ranges[i] << ",";
        }

        // Write PolarGrid ranges
        for (size_t i = 0; i < last_grid_->ranges.size(); ++i) {
            csv_file_ << last_grid_->ranges[i] << ",";
        }

        // Write PathWithVelocity data (16 points with x, y, v, yaw)
        for (int i = 0; i < 16; ++i) {
            if (i < static_cast<int>(last_path_->points.size())) {
                const auto& point = last_path_->points[i];
                csv_file_ << point.x << ",";
                csv_file_ << point.y << ",";
                csv_file_ << point.velocity << ",";
                csv_file_ << point.yaw << (i == 15 ? "" : ",");
            } else {
                // Pad with zeros for missing points
                csv_file_ << "0,0,0,0" << (i == 15 ? "" : ",");
            }
        }
        csv_file_ << "\n";
        
        // Flush the buffer to ensure data is written to disk immediately
        csv_file_.flush();

        // Reset flags to ensure we wait for a new pair of messages
        scan_received_ = false;
        grid_received_ = false;
        path_received_ = false;
    }

    // Subscribers
    rclcpp::Subscription<sensor_msgs::msg::LaserScan>::SharedPtr laser_scan_sub_;
    rclcpp::Subscription<global_to_polar_cpp::msg::PolarGrid>::SharedPtr polar_grid_sub_;
<<<<<<< HEAD
    rclcpp::Subscription<planning_custom_msgs::msg::PathWithVelocity>::SharedPtr path_with_velocity_sub_;
=======
    rclcpp::Subscription<f1tenth_planning_custom_msgs::msg::PathWithVelocity>::SharedPtr path_with_velocity_sub_;
>>>>>>> 4142f5fb

    // Data storage
    sensor_msgs::msg::LaserScan::SharedPtr last_scan_;
    global_to_polar_cpp::msg::PolarGrid::SharedPtr last_grid_;
<<<<<<< HEAD
    planning_custom_msgs::msg::PathWithVelocity::SharedPtr last_path_;
=======
    f1tenth_planning_custom_msgs::msg::PathWithVelocity::SharedPtr last_path_;
>>>>>>> 4142f5fb
    bool scan_received_;
    bool grid_received_;
    bool path_received_;

    // File handling
    std::ofstream csv_file_;
    std::string output_csv_file_;
};

int main(int argc, char** argv)
{
    rclcpp::init(argc, argv);
    rclcpp::spin(std::make_shared<DataLoggerNode>());
    rclcpp::shutdown();
    return 0;
}<|MERGE_RESOLUTION|>--- conflicted
+++ resolved
@@ -8,11 +8,8 @@
 
 // Custom message
 #include "global_to_polar_cpp/msg/polar_grid.hpp"
-<<<<<<< HEAD
 #include "planning_custom_msgs/msg/path_with_velocity.hpp"
-=======
 #include "f1tenth_planning_custom_msgs/msg/path_with_velocity.hpp"
->>>>>>> 4142f5fb
 #include <ament_index_cpp/get_package_share_directory.hpp>
 
 class DataLoggerNode : public rclcpp::Node
@@ -48,11 +45,8 @@
             std::bind(&DataLoggerNode::polarGridCallback, this, std::placeholders::_1));
 
         path_with_velocity_sub_ =
-<<<<<<< HEAD
             this->create_subscription<planning_custom_msgs::msg::PathWithVelocity>(
-=======
             this->create_subscription<f1tenth_planning_custom_msgs::msg::PathWithVelocity>(
->>>>>>> 4142f5fb
                 "/planned_path_with_velocity", 10,
                 std::bind(&DataLoggerNode::pathWithVelocityCallback, this,
                           std::placeholders::_1));
@@ -113,11 +107,10 @@
         grid_received_ = true;
     }
 
-<<<<<<< HEAD
+
     void pathWithVelocityCallback(const planning_custom_msgs::msg::PathWithVelocity::SharedPtr msg)
-=======
     void pathWithVelocityCallback(const f1tenth_planning_custom_msgs::msg::PathWithVelocity::SharedPtr msg)
->>>>>>> 4142f5fb
+
     {
         last_path_ = msg;
         path_received_ = true;
@@ -170,21 +163,19 @@
 
     // Subscribers
     rclcpp::Subscription<sensor_msgs::msg::LaserScan>::SharedPtr laser_scan_sub_;
-    rclcpp::Subscription<global_to_polar_cpp::msg::PolarGrid>::SharedPtr polar_grid_sub_;
-<<<<<<< HEAD
+    rclcpp::Subscription<global_to_polar_cpp::msg::PolarGrid>::SharedPtr polar_grid_sub_;  
     rclcpp::Subscription<planning_custom_msgs::msg::PathWithVelocity>::SharedPtr path_with_velocity_sub_;
-=======
     rclcpp::Subscription<f1tenth_planning_custom_msgs::msg::PathWithVelocity>::SharedPtr path_with_velocity_sub_;
->>>>>>> 4142f5fb
+
 
     // Data storage
     sensor_msgs::msg::LaserScan::SharedPtr last_scan_;
     global_to_polar_cpp::msg::PolarGrid::SharedPtr last_grid_;
-<<<<<<< HEAD
+
     planning_custom_msgs::msg::PathWithVelocity::SharedPtr last_path_;
-=======
+
     f1tenth_planning_custom_msgs::msg::PathWithVelocity::SharedPtr last_path_;
->>>>>>> 4142f5fb
+
     bool scan_received_;
     bool grid_received_;
     bool path_received_;
